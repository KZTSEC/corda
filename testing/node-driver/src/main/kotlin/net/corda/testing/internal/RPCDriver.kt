--- conflicted
+++ resolved
@@ -89,11 +89,8 @@
 // Use a global pool so that we can run RPC tests in parallel
 private val globalPortAllocation = PortAllocation.Incremental(10000)
 private val globalDebugPortAllocation = PortAllocation.Incremental(5005)
-<<<<<<< HEAD
-
-=======
 private val globalMonitorPortAllocation = PortAllocation.Incremental(7005)
->>>>>>> da38e6f6
+
 fun <A> rpcDriver(
         isDebug: Boolean = false,
         driverDirectory: Path = Paths.get("build", getTimestampAsDirectoryName()),
@@ -110,29 +107,27 @@
         dsl: RPCDriverDSL.() -> A
 ) : A {
     return genericDriver(
-        driverDsl = RPCDriverDSL(
-                DriverDSLImpl(
-                        portAllocation = portAllocation,
-                        debugPortAllocation = debugPortAllocation,
-                        systemProperties = systemProperties,
-                        driverDirectory = driverDirectory.toAbsolutePath(),
-                        useTestClock = useTestClock,
-                        isDebug = isDebug,
-                        startNodesInProcess = startNodesInProcess,
-                        waitForNodesToFinish = waitForNodesToFinish,
-                        extraCordappPackagesToScan = extraCordappPackagesToScan,
-                        notarySpecs = notarySpecs,
-<<<<<<< HEAD
-                        compatibilityZone = null
-=======
-                        jmxPolicy = jmxPolicy
->>>>>>> da38e6f6
-                ), externalTrace
-        ),
-        coerce = { it },
-        dsl = dsl,
-        initialiseSerialization = false
-)}
+            driverDsl = RPCDriverDSL(
+                    DriverDSLImpl(
+                            portAllocation = portAllocation,
+                            debugPortAllocation = debugPortAllocation,
+                            systemProperties = systemProperties,
+                            driverDirectory = driverDirectory.toAbsolutePath(),
+                            useTestClock = useTestClock,
+                            isDebug = isDebug,
+                            startNodesInProcess = startNodesInProcess,
+                            waitForNodesToFinish = waitForNodesToFinish,
+                            extraCordappPackagesToScan = extraCordappPackagesToScan,
+                            notarySpecs = notarySpecs,
+                            jmxPolicy = jmxPolicy,
+                            compatibilityZone = null
+                    ), externalTrace
+            ),
+            coerce = { it },
+            dsl = dsl,
+            initialiseSerialization = false
+    )
+}
 
 private class SingleUserSecurityManager(val rpcUser: User) : ActiveMQSecurityManager3 {
     override fun validateUser(user: String?, password: String?) = isValid(user, password)
