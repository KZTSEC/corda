package net.corda.node.internal.cordapp

import com.google.common.collect.HashBiMap
import net.corda.core.contracts.ContractAttachment
import net.corda.core.contracts.ContractClassName
import net.corda.core.contracts.WhitelistedByZoneAttachmentConstraint.whitelistAllContractsForTest
import net.corda.core.cordapp.Cordapp
import net.corda.core.cordapp.CordappContext
import net.corda.core.crypto.SecureHash
<<<<<<< HEAD
import net.corda.core.internal.GlobalProperties
=======
import net.corda.core.internal.cordapp.CordappConfigProvider
import net.corda.core.internal.createCordappContext
>>>>>>> 174ed3c6
import net.corda.core.node.services.AttachmentId
import net.corda.core.node.services.AttachmentStorage
import net.corda.core.serialization.SingletonSerializeAsToken
import net.corda.core.utilities.loggerFor
import java.net.URL
import java.util.concurrent.ConcurrentHashMap

/**
 * Cordapp provider and store. For querying CorDapps for their attachment and vice versa.
 */
open class CordappProviderImpl(private val cordappLoader: CordappLoader, private val cordappConfigProvider: CordappConfigProvider, attachmentStorage: AttachmentStorage) : SingletonSerializeAsToken(), CordappProviderInternal {

    companion object {
        private val log = loggerFor<CordappProviderImpl>()
    }

<<<<<<< HEAD
    /**
     * Current known CorDapps loaded on this node
     */
    override val cordapps get() = cordappLoader.cordapps
    private val cordappAttachments = HashBiMap.create(loadContractsIntoAttachmentStore(attachmentStorage))

    init {
        verifyInstalledCordapps(attachmentStorage)
    }

    private fun verifyInstalledCordapps(attachmentStorage: AttachmentStorage) {
        val whitelist = GlobalProperties.networkParameters.whitelistedContractImplementations

        if (whitelist.isEmpty()) {
            log.warn("The network parameters don't specify any whitelisted contract implementations. Please contact your zone operator. See https://docs.corda.net/network-map.html")
            return
        }

        if (whitelist == whitelistAllContractsForTest) {
            log.warn("The network parameters are configured for development or demo mode. See https://docs.corda.net/network-map.html")
            return
        }

        // Verify that the installed contract classes correspond with the whitelist hash
        cordappAttachments.keys.map(attachmentStorage::openAttachment).filter { it is ContractAttachment }.forEach { attch ->
            ((attch as ContractAttachment).allContracts intersect whitelist.keys).forEach { contractClassName ->
                if (attch.id !in whitelist[contractClassName]!!) {
                    log.error("Contract ${contractClassName} found in attachment ${attch.id} is not whitelisted in the network parameters. If this is a production node contact your zone operator. See https://docs.corda.net/network-map.html")
                }
            }
        }
    }
=======
    private val contextCache = ConcurrentHashMap<Cordapp, CordappContext>()

>>>>>>> 174ed3c6

    override fun getAppContext(): CordappContext {
        // TODO: Use better supported APIs in Java 9
        Exception().stackTrace.forEach { stackFrame ->
            val cordapp = getCordappForClass(stackFrame.className)
            if (cordapp != null) {
                return getAppContext(cordapp)
            }
        }

        throw IllegalStateException("Not in an app context")
    }

    override fun getContractAttachmentID(contractClassName: ContractClassName): AttachmentId? {
        return getCordappForClass(contractClassName)?.let(this::getCordappAttachmentId)
    }

    /**
     * Gets the attachment ID of this CorDapp. Only CorDapps with contracts have an attachment ID
     *
     * @param cordapp The cordapp to get the attachment ID
     * @return An attachment ID if it exists, otherwise nothing
     */
    fun getCordappAttachmentId(cordapp: Cordapp): SecureHash? = cordappAttachments.inverse().get(cordapp.jarPath)

<<<<<<< HEAD
    private fun loadContractsIntoAttachmentStore(attachmentStorage: AttachmentStorage): Map<SecureHash, URL> =
            cordapps.filter { !it.contractClassNames.isEmpty() }.map {
                it.jarPath.openStream().use { stream ->
                    attachmentStorage.importOrGetAttachment(stream)
                } to it.jarPath
            }.toMap()
=======
    private fun loadContractsIntoAttachmentStore(attachmentStorage: AttachmentStorage): Map<SecureHash, URL> {
        val cordappsWithAttachments = cordapps.filter { !it.contractClassNames.isEmpty() }.map { it.jarPath }
        val attachmentIds = cordappsWithAttachments.map { it.openStream().use { attachmentStorage.importOrGetAttachment(it) } }
        return attachmentIds.zip(cordappsWithAttachments).toMap()
    }
>>>>>>> 174ed3c6

    /**
     * Get the current cordapp context for the given CorDapp
     *
     * @param cordapp The cordapp to get the context for
     * @return A cordapp context for the given CorDapp
     */
    fun getAppContext(cordapp: Cordapp): CordappContext {
        return contextCache.computeIfAbsent(cordapp, {
            createCordappContext(
                    cordapp,
                    getCordappAttachmentId(cordapp),
                    cordappLoader.appClassLoader,
                    TypesafeCordappConfig(cordappConfigProvider.getConfigByName(cordapp.name))
            )
        })
    }

    /**
     * Resolves a cordapp for the provided class or null if there isn't one
     *
     * @param className The class name
     * @return cordapp A cordapp or null if no cordapp has the given class loaded
     */
    fun getCordappForClass(className: String): Cordapp? = cordapps.find { it.cordappClasses.contains(className) }
}<|MERGE_RESOLUTION|>--- conflicted
+++ resolved
@@ -7,12 +7,9 @@
 import net.corda.core.cordapp.Cordapp
 import net.corda.core.cordapp.CordappContext
 import net.corda.core.crypto.SecureHash
-<<<<<<< HEAD
-import net.corda.core.internal.GlobalProperties
-=======
 import net.corda.core.internal.cordapp.CordappConfigProvider
 import net.corda.core.internal.createCordappContext
->>>>>>> 174ed3c6
+import net.corda.core.internal.GlobalProperties
 import net.corda.core.node.services.AttachmentId
 import net.corda.core.node.services.AttachmentStorage
 import net.corda.core.serialization.SingletonSerializeAsToken
@@ -29,7 +26,8 @@
         private val log = loggerFor<CordappProviderImpl>()
     }
 
-<<<<<<< HEAD
+    private val contextCache = ConcurrentHashMap<Cordapp, CordappContext>()
+
     /**
      * Current known CorDapps loaded on this node
      */
@@ -62,10 +60,6 @@
             }
         }
     }
-=======
-    private val contextCache = ConcurrentHashMap<Cordapp, CordappContext>()
-
->>>>>>> 174ed3c6
 
     override fun getAppContext(): CordappContext {
         // TODO: Use better supported APIs in Java 9
@@ -91,20 +85,12 @@
      */
     fun getCordappAttachmentId(cordapp: Cordapp): SecureHash? = cordappAttachments.inverse().get(cordapp.jarPath)
 
-<<<<<<< HEAD
     private fun loadContractsIntoAttachmentStore(attachmentStorage: AttachmentStorage): Map<SecureHash, URL> =
             cordapps.filter { !it.contractClassNames.isEmpty() }.map {
                 it.jarPath.openStream().use { stream ->
                     attachmentStorage.importOrGetAttachment(stream)
                 } to it.jarPath
             }.toMap()
-=======
-    private fun loadContractsIntoAttachmentStore(attachmentStorage: AttachmentStorage): Map<SecureHash, URL> {
-        val cordappsWithAttachments = cordapps.filter { !it.contractClassNames.isEmpty() }.map { it.jarPath }
-        val attachmentIds = cordappsWithAttachments.map { it.openStream().use { attachmentStorage.importOrGetAttachment(it) } }
-        return attachmentIds.zip(cordappsWithAttachments).toMap()
-    }
->>>>>>> 174ed3c6
 
     /**
      * Get the current cordapp context for the given CorDapp
