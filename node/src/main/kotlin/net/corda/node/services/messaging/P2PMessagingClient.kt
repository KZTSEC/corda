package net.corda.node.services.messaging

import net.corda.core.crypto.toStringShort
import net.corda.core.identity.CordaX500Name
import net.corda.core.internal.ThreadBox
import net.corda.core.messaging.CordaRPCOps
import net.corda.core.messaging.MessageRecipients
import net.corda.core.messaging.SingleMessageRecipient
import net.corda.core.node.NodeInfo
import net.corda.core.node.services.NetworkMapCache
import net.corda.core.node.services.PartyInfo
import net.corda.core.serialization.SerializationDefaults
import net.corda.core.serialization.SingletonSerializeAsToken
import net.corda.core.serialization.deserialize
import net.corda.core.serialization.internal.nodeSerializationEnv
import net.corda.core.serialization.serialize
import net.corda.core.utilities.*
import net.corda.node.VersionInfo
import net.corda.node.internal.LifecycleSupport
import net.corda.node.internal.artemis.ReactiveArtemisConsumer.Companion.multiplex
import net.corda.node.services.api.NetworkMapCacheInternal
import net.corda.node.services.config.NodeConfiguration
import net.corda.node.services.statemachine.StateMachineManagerImpl
import net.corda.node.utilities.AffinityExecutor
import net.corda.node.utilities.AppendOnlyPersistentMap
import net.corda.node.utilities.PersistentMap
import net.corda.nodeapi.ArtemisTcpTransport
import net.corda.nodeapi.ConnectionDirection
import net.corda.nodeapi.internal.ArtemisMessagingComponent
import net.corda.nodeapi.internal.ArtemisMessagingComponent.*
import net.corda.nodeapi.internal.ArtemisMessagingComponent.Companion.BRIDGE_CONTROL
import net.corda.nodeapi.internal.ArtemisMessagingComponent.Companion.BRIDGE_NOTIFY
import net.corda.nodeapi.internal.ArtemisMessagingComponent.Companion.PEERS_PREFIX
import net.corda.nodeapi.internal.bridging.BridgeControl
import net.corda.nodeapi.internal.bridging.BridgeEntry
import net.corda.nodeapi.internal.persistence.CordaPersistence
import net.corda.nodeapi.internal.persistence.NODE_DATABASE_PREFIX
import org.apache.activemq.artemis.api.core.ActiveMQObjectClosedException
import org.apache.activemq.artemis.api.core.Message.*
import org.apache.activemq.artemis.api.core.RoutingType
import org.apache.activemq.artemis.api.core.SimpleString
import org.apache.activemq.artemis.api.core.client.*
import org.apache.commons.lang.ArrayUtils.EMPTY_BYTE_ARRAY
import rx.Observable
import rx.Subscription
import rx.subjects.PublishSubject
import java.security.PublicKey
import java.time.Instant
import java.util.*
import java.util.concurrent.*
import javax.annotation.concurrent.ThreadSafe
import javax.persistence.Column
import javax.persistence.Entity
import javax.persistence.Id
import javax.persistence.Lob

// TODO: Stop the wallet explorer and other clients from using this class and get rid of persistentInbox

/**
 * This class implements the [MessagingService] API using Apache Artemis, the successor to their ActiveMQ product.
 * Artemis is a message queue broker and here we run a client connecting to the specified broker instance
 * [ArtemisMessagingServer]. It's primarily concerned with peer-to-peer messaging.
 *
 * Message handlers are run on the provided [AffinityExecutor] synchronously, that is, the Artemis callback threads
 * are blocked until the handler is scheduled and completed. This allows backpressure to propagate from the given
 * executor through into Artemis and from there, back through to senders.
 *
 * An implementation of [CordaRPCOps] can be provided. If given, clients using the CordaMQClient RPC library can
 * invoke methods on the provided implementation. There is more documentation on this in the docsite and the
 * CordaRPCClient class.
 *
 * @param config The configuration of the node, which is used for controlling the message redelivery options.
 * @param versionInfo All messages from the node carry the version info and received messages are checked against this for compatibility.
 * @param serverAddress The host and port of the Artemis broker.
 * @param myIdentity The primary identity of the node, which defines the messaging address for externally received messages.
 * It is also used to construct the myAddress field, which is ultimately advertised in the network map.
 * @param serviceIdentity An optional second identity if the node is also part of a group address, for example a notary.
 * @param nodeExecutor The received messages are marshalled onto the server executor to prevent Netty buffers leaking during fiber suspends.
 * @param database The nodes database, which is used to deduplicate messages.
 * @param advertisedAddress The externally advertised version of the Artemis broker address used to construct myAddress and included
 * in the network map data.
 * @param maxMessageSize A bound applied to the message size.
 */
@ThreadSafe
class P2PMessagingClient(private val config: NodeConfiguration,
                         private val versionInfo: VersionInfo,
                         private val serverAddress: NetworkHostAndPort,
                         private val myIdentity: PublicKey,
                         private val serviceIdentity: PublicKey?,
                         private val nodeExecutor: AffinityExecutor.ServiceAffinityExecutor,
                         private val database: CordaPersistence,
                         private val networkMap: NetworkMapCacheInternal,
                         advertisedAddress: NetworkHostAndPort = serverAddress,
                         private val maxMessageSize: Int,
                         private val isDrainingModeOn: () -> Boolean,
                         private val drainingModeWasChangedEvents: Observable<Pair<Boolean, Boolean>>
) : SingletonSerializeAsToken(), MessagingService, AutoCloseable {
    companion object {
        private val log = contextLogger()
        // This is a "property" attached to an Artemis MQ message object, which contains our own notion of "topic".
        // We should probably try to unify our notion of "topic" (really, just a string that identifies an endpoint
        // that will handle messages, like a URL) with the terminology used by underlying MQ libraries, to avoid
        // confusion.
        private val topicProperty = SimpleString("platform-topic")
        private val cordaVendorProperty = SimpleString("corda-vendor")
        private val releaseVersionProperty = SimpleString("release-version")
        private val platformVersionProperty = SimpleString("platform-version")
        private val amqDelayMillis = System.getProperty("amq.delivery.delay.ms", "0").toInt()
        private const val messageMaxRetryCount: Int = 3

        fun createProcessedMessage(): AppendOnlyPersistentMap<String, Instant, ProcessedMessage, String> {
            return AppendOnlyPersistentMap(
                    toPersistentEntityKey = { it },
                    fromPersistentEntity = { Pair(it.uuid, it.insertionTime) },
                    toPersistentEntity = { key: String, value: Instant ->
                        ProcessedMessage().apply {
                            uuid = key
                            insertionTime = value
                        }
                    },
                    persistentEntityClass = ProcessedMessage::class.java
            )
        }

        fun createMessageToRedeliver(): PersistentMap<Long, Pair<Message, MessageRecipients>, RetryMessage, Long> {
            return PersistentMap(
                    toPersistentEntityKey = { it },
                    fromPersistentEntity = {
                        Pair(it.key,
                                Pair(it.message.deserialize(context = SerializationDefaults.STORAGE_CONTEXT),
                                        it.recipients.deserialize(context = SerializationDefaults.STORAGE_CONTEXT))
                        )
                    },
                    toPersistentEntity = { _key: Long, (_message: Message, _recipient: MessageRecipients): Pair<Message, MessageRecipients> ->
                        RetryMessage().apply {
                            key = _key
                            message = _message.serialize(context = SerializationDefaults.STORAGE_CONTEXT).bytes
                            recipients = _recipient.serialize(context = SerializationDefaults.STORAGE_CONTEXT).bytes
                        }
                    },
                    persistentEntityClass = RetryMessage::class.java
            )
        }

        private class NodeClientMessage(override val topic: String, override val data: ByteSequence, override val uniqueMessageId: String) : Message {
            override val debugTimestamp: Instant = Instant.now()
            override fun toString() = "$topic#${String(data.bytes)}"
        }
    }

    private class InnerState {
        var started = false
        var running = false
        var eventsSubscription: Subscription? = null
        var p2pConsumer: P2PMessagingConsumer? = null
        var locator: ServerLocator? = null
        var producer: ClientProducer? = null
        var producerSession: ClientSession? = null
        var bridgeSession: ClientSession? = null
        var bridgeNotifyConsumer: ClientConsumer? = null
        var networkChangeSubscription: Subscription? = null

        fun sendMessage(address: String, message: ClientMessage) = producer!!.send(address, message)
    }

    private val messagesToRedeliver = database.transaction {
        createMessageToRedeliver()
    }

    private val scheduledMessageRedeliveries = ConcurrentHashMap<Long, ScheduledFuture<*>>()

    /** A registration to handle messages of different types */
    data class Handler(val topic: String,
                       val callback: (ReceivedMessage, MessageHandlerRegistration) -> Unit) : MessageHandlerRegistration

    private val cordaVendor = SimpleString(versionInfo.vendor)
    private val releaseVersion = SimpleString(versionInfo.releaseVersion)
    /** An executor for sending messages */
    private val messagingExecutor = AffinityExecutor.ServiceAffinityExecutor("Messaging ${myIdentity.toStringShort()}", 1)

    override val myAddress: SingleMessageRecipient = NodeAddress(myIdentity, advertisedAddress)
    private val messageRedeliveryDelaySeconds = config.messageRedeliveryDelaySeconds.toLong()
    private val state = ThreadBox(InnerState())
    private val knownQueues = Collections.newSetFromMap(ConcurrentHashMap<String, Boolean>())
    private val handlers = CopyOnWriteArrayList<Handler>()

    private val processedMessages = createProcessedMessage()

    @Entity
    @javax.persistence.Table(name = "${NODE_DATABASE_PREFIX}message_ids")
    class ProcessedMessage(
            @Id
            @Column(name = "message_id", length = 64)
            var uuid: String = "",

            @Column(name = "insertion_time")
            var insertionTime: Instant = Instant.now()
    )

    @Entity
    @javax.persistence.Table(name = "${NODE_DATABASE_PREFIX}message_retry")
    class RetryMessage(
            @Id
            @Column(name = "message_id", length = 64)
            var key: Long = 0,

            @Lob
            @Column
            var message: ByteArray = EMPTY_BYTE_ARRAY,
            @Lob
            @Column
            var recipients: ByteArray = EMPTY_BYTE_ARRAY
    )

    fun start() {
        state.locked {
            started = true
            log.info("Connecting to message broker: $serverAddress")
            // TODO Add broker CN to config for host verification in case the embedded broker isn't used
            val tcpTransport = ArtemisTcpTransport.tcpTransport(ConnectionDirection.Outbound(), serverAddress, config)
            locator = ActiveMQClient.createServerLocatorWithoutHA(tcpTransport).apply {
                // Never time out on our loopback Artemis connections. If we switch back to using the InVM transport this
                // would be the default and the two lines below can be deleted.
                connectionTTL = -1
                clientFailureCheckPeriod = -1
                minLargeMessageSize = maxMessageSize
                isUseGlobalPools = nodeSerializationEnv != null
            }
            val sessionFactory = locator!!.createSessionFactory()
            // Login using the node username. The broker will authenticate us as its node (as opposed to another peer)
            // using our TLS certificate.
            // Note that the acknowledgement of messages is not flushed to the Artermis journal until the default buffer
            // size of 1MB is acknowledged.
            val createNewSession = { sessionFactory!!.createSession(ArtemisMessagingComponent.NODE_USER, ArtemisMessagingComponent.NODE_USER, false, true, true, locator!!.isPreAcknowledge, ActiveMQClient.DEFAULT_ACK_BATCH_SIZE) }

            producerSession = createNewSession()
            bridgeSession = createNewSession()
            producerSession!!.start()
            bridgeSession!!.start()

            val inboxes = mutableSetOf<String>()
            // Create a queue, consumer and producer for handling P2P network messages.
            // Create a general purpose producer.
            producer = producerSession!!.createProducer()

            inboxes += RemoteInboxAddress(myIdentity).queueName
            serviceIdentity?.let {
                inboxes += RemoteInboxAddress(it).queueName
            }

            inboxes.forEach { createQueueIfAbsent(it, producerSession!!) }
            p2pConsumer = P2PMessagingConsumer(inboxes, createNewSession, isDrainingModeOn, drainingModeWasChangedEvents)

            registerBridgeControl(bridgeSession!!, inboxes.toList())
            enumerateBridges(bridgeSession!!, inboxes.toList())
        }

        resumeMessageRedelivery()
    }

    private fun InnerState.registerBridgeControl(session: ClientSession, inboxes: List<String>) {
        val bridgeNotifyQueue = "$BRIDGE_NOTIFY.${myIdentity.toStringShort()}"
        session.createTemporaryQueue(BRIDGE_NOTIFY, RoutingType.MULTICAST, bridgeNotifyQueue)
        val bridgeConsumer = session.createConsumer(bridgeNotifyQueue)
        bridgeNotifyConsumer = bridgeConsumer
        bridgeConsumer.setMessageHandler { msg ->
            state.locked {
                val data: ByteArray = ByteArray(msg.bodySize).apply { msg.bodyBuffer.readBytes(this) }
                val notifyMessage = data.deserialize<BridgeControl>(context = SerializationDefaults.P2P_CONTEXT)
                log.info(notifyMessage.toString())
                when (notifyMessage) {
                    is BridgeControl.BridgeToNodeSnapshotRequest -> enumerateBridges(session, inboxes)
                    else -> log.error("Unexpected Bridge Control message type on notify topic $notifyMessage")
                }
                msg.acknowledge()
            }
        }
        networkChangeSubscription = networkMap.changed.subscribe { updateBridgesOnNetworkChange(it) }
    }

    private fun sendBridgeControl(message: BridgeControl) {
        state.locked {
            val controlPacket = message.serialize(context = SerializationDefaults.P2P_CONTEXT).bytes
            val artemisMessage = producerSession!!.createMessage(false)
            artemisMessage.writeBodyBufferBytes(controlPacket)
            sendMessage(BRIDGE_CONTROL, artemisMessage)
        }
    }

    private fun updateBridgesOnNetworkChange(change: NetworkMapCache.MapChange) {
        log.info("Updating bridges on network map change: ${change.node}")
        fun gatherAddresses(node: NodeInfo): Sequence<BridgeEntry> {
            return state.locked {
                node.legalIdentitiesAndCerts.map {
                    val messagingAddress = NodeAddress(it.party.owningKey, node.addresses.first())
                    BridgeEntry(messagingAddress.queueName, node.addresses, node.legalIdentities.map { it.name })
                }.filter { producerSession!!.queueQuery(SimpleString(it.queueName)).isExists }.asSequence()
            }
        }

        fun deployBridges(node: NodeInfo) {
            gatherAddresses(node)
                    .forEach {
                        sendBridgeControl(BridgeControl.Create(myIdentity.toStringShort(), it))
                    }
        }

        fun destroyBridges(node: NodeInfo) {
            gatherAddresses(node)
                    .forEach {
                        sendBridgeControl(BridgeControl.Delete(myIdentity.toStringShort(), it))
                    }
        }

        when (change) {
            is NetworkMapCache.MapChange.Added -> {
                deployBridges(change.node)
            }
            is NetworkMapCache.MapChange.Removed -> {
                destroyBridges(change.node)
            }
            is NetworkMapCache.MapChange.Modified -> {
                destroyBridges(change.previousNode)
                deployBridges(change.node)
            }
        }
    }

    private fun enumerateBridges(session: ClientSession, inboxes: List<String>) {
        val requiredBridges = mutableListOf<BridgeEntry>()
        fun createBridgeEntry(queueName: SimpleString) {
            val keyHash = queueName.substring(PEERS_PREFIX.length)
            val peers = networkMap.getNodesByOwningKeyIndex(keyHash)
            for (node in peers) {
                val bridge = BridgeEntry(queueName.toString(), node.addresses, node.legalIdentities.map { it.name })
                requiredBridges += bridge
                knownQueues += queueName.toString()
            }
        }

        val queues = session.addressQuery(SimpleString("$PEERS_PREFIX#")).queueNames
        for (queue in queues) {
            createBridgeEntry(queue)
        }
        val startupMessage = BridgeControl.NodeToBridgeSnapshot(myIdentity.toStringShort(), inboxes, requiredBridges)
        sendBridgeControl(startupMessage)
    }

    private fun resumeMessageRedelivery() {
        messagesToRedeliver.forEach { retryId, (message, target) ->
            sendInternal(message, target, retryId, null)
        }
    }

    private val shutdownLatch = CountDownLatch(1)

    /**
     * Starts the p2p event loop: this method only returns once [stop] has been called.
     */
    fun run() {

        val latch = CountDownLatch(1)
        try {
            val consumer = state.locked {
                check(started) { "start must be called first" }
                check(!running) { "run can't be called twice" }
                running = true
                // If it's null, it means we already called stop, so return immediately.
                if (p2pConsumer == null) {
                    return
                }
                eventsSubscription = p2pConsumer!!.messages
                        .doOnError { error -> throw error }
                        .map { artemisMessage -> artemisMessage to artemisToCordaMessage(artemisMessage) }
                        .filter { messages -> messages.second != null }
                        .doOnNext { messages -> messages.deliver() }
                        .doOnNext { messages -> messages.acknowledge() }
                        // this `run()` method is semantically meant to block until the message consumption runs, hence the latch here
                        .doOnCompleted(latch::countDown)
                        .subscribe()
                p2pConsumer!!
            }
            consumer.start()
            latch.await()
        } finally {
            shutdownLatch.countDown()
        }
    }

    private fun artemisToCordaMessage(message: ClientMessage): ReceivedMessage? {
        try {
            val topic = message.required(topicProperty) { getStringProperty(it) }
            val user = requireNotNull(message.getStringProperty(HDR_VALIDATED_USER)) { "Message is not authenticated" }
            val platformVersion = message.required(platformVersionProperty) { getIntProperty(it) }
            // Use the magic deduplication property built into Artemis as our message identity too
            val uuid = message.required(HDR_DUPLICATE_DETECTION_ID) { message.getStringProperty(it) }
            log.info("Received message from: ${message.address} user: $user topic: $topic uuid: $uuid")

            return ArtemisReceivedMessage(topic, CordaX500Name.parse(user), platformVersion, uuid, message)
        } catch (e: Exception) {
            log.error("Unable to process message, ignoring it: $message", e)
            return null
        }
    }

    private inline fun <T> ClientMessage.required(key: SimpleString, extractor: ClientMessage.(SimpleString) -> T): T {
        require(containsProperty(key)) { "Missing $key" }
        return extractor(key)
    }

    private class ArtemisReceivedMessage(override val topic: String,
                                         override val peer: CordaX500Name,
                                         override val platformVersion: Int,
                                         override val uniqueMessageId: String,
                                         private val message: ClientMessage) : ReceivedMessage {
        override val data: ByteSequence by lazy { OpaqueBytes(ByteArray(message.bodySize).apply { message.bodyBuffer.readBytes(this) }) }
        override val debugTimestamp: Instant get() = Instant.ofEpochMilli(message.timestamp)
        override fun toString() = "$topic#$data"
    }

    private fun deliver(msg: ReceivedMessage): Boolean {
        state.checkNotLocked()
        // Because handlers is a COW list, the loop inside filter will operate on a snapshot. Handlers being added
        // or removed whilst the filter is executing will not affect anything.
        val deliverTo = handlers.filter { it.topic.isBlank() || it.topic== msg.topic }
        try {
            // This will perform a BLOCKING call onto the executor. Thus if the handlers are slow, we will
            // be slow, and Artemis can handle that case intelligently. We don't just invoke the handler
            // directly in order to ensure that we have the features of the AffinityExecutor class throughout
            // the bulk of the codebase and other non-messaging jobs can be scheduled onto the server executor
            // easily.
            //
            // Note that handlers may re-enter this class. We aren't holding any locks and methods like
            // start/run/stop have re-entrancy assertions at the top, so it is OK.
            nodeExecutor.fetchFrom {
                database.transaction {
                    if (msg.uniqueMessageId in processedMessages) {
                        log.trace { "Discard duplicate message ${msg.uniqueMessageId} for ${msg.topic}" }
                    } else {
                        if (deliverTo.isEmpty()) {
                            // TODO: Implement dead letter queue, and send it there.
                            log.warn("Received message ${msg.uniqueMessageId} for ${msg.topic} that doesn't have any registered handlers yet")
                        } else {
                            callHandlers(msg, deliverTo)
                        }
                        // TODO We will at some point need to decide a trimming policy for the id's
                        processedMessages[msg.uniqueMessageId] = Instant.now()
                    }
                }
            }
        } catch (e: Exception) {
            log.error("Caught exception whilst executing message handler for ${msg.topic}", e)
        }
        return true
    }

    private fun callHandlers(msg: ReceivedMessage, deliverTo: List<Handler>) {
        for (handler in deliverTo) {
            handler.callback(msg, handler)
        }
    }

    /**
     * Initiates shutdown: if called from a thread that isn't controlled by the executor passed to the constructor
     * then this will block until all in-flight messages have finished being handled and acknowledged. If called
     * from a thread that's a part of the [net.corda.node.utilities.AffinityExecutor] given to the constructor,
     * it returns immediately and shutdown is asynchronous.
     */
    fun stop() {
        val running = state.locked {
            // We allow stop() to be called without a run() in between, but it must have at least been started.
            check(started)
            val prevRunning = running
            running = false
            networkChangeSubscription?.unsubscribe()
            require(p2pConsumer != null, {"stop can't be called twice"})
            require(producer != null, {"stop can't be called twice"})

            close(p2pConsumer)
            p2pConsumer = null

            close(producer)
            producer = null
            producerSession!!.commit()

            close(bridgeNotifyConsumer)
            knownQueues.clear()
            eventsSubscription?.unsubscribe()
            eventsSubscription = null
            prevRunning
        }
        if (running && !nodeExecutor.isOnThread) {
            // Wait for the main loop to notice the consumer has gone and finish up.
            shutdownLatch.await()
        }
        // Only first caller to gets running true to protect against double stop, which seems to happen in some integration tests.
        state.locked {
            locator?.close()
        }
    }

    fun close(x: AutoCloseable?) {
        try {
            x?.close()
        } catch (ignored: ActiveMQObjectClosedException) {
            // swallow
        }
    }

<<<<<<< HEAD
    override fun close() = stop()

    override fun send(message: Message, target: MessageRecipients, retryId: Long?, sequenceKey: Any, acknowledgementHandler: (() -> Unit)?, additionalHeaders: Map<String, String>) {
       sendInternal(message, target, retryId, acknowledgementHandler, additionalHeaders)
    }

    private fun sendInternal(message: Message, target: MessageRecipients, retryId: Long?, acknowledgementHandler: (() -> Unit)?, additionalHeaders: Map<String, String> = emptyMap()) {
=======
    override fun send(message: Message, target: MessageRecipients, retryId: Long?, sequenceKey: Any) {
>>>>>>> a9109e08
        // We have to perform sending on a different thread pool, since using the same pool for messaging and
        // fibers leads to Netty buffer memory leaks, caused by both Netty and Quasar fiddling with thread-locals.
        messagingExecutor.fetchFrom {
            state.locked {
                val mqAddress = getMQAddress(target)
                val artemisMessage = producerSession!!.createMessage(true).apply {
                    putStringProperty(cordaVendorProperty, cordaVendor)
                    putStringProperty(releaseVersionProperty, releaseVersion)
                    putIntProperty(platformVersionProperty, versionInfo.platformVersion)
                    putStringProperty(topicProperty, SimpleString(message.topic))
                    writeBodyBufferBytes(message.data.bytes)
                    // Use the magic deduplication property built into Artemis as our message identity too
                    putStringProperty(HDR_DUPLICATE_DETECTION_ID, SimpleString(message.uniqueMessageId.toString()))

                    // For demo purposes - if set then add a delay to messages in order to demonstrate that the flows are doing as intended
                    if (amqDelayMillis > 0 && message.topic == StateMachineManagerImpl.sessionTopic) {
                        putLongProperty(HDR_SCHEDULED_DELIVERY_TIME, System.currentTimeMillis() + amqDelayMillis)
                    }
                    additionalHeaders.forEach { key, value -> putStringProperty(key, value)}
                }
                log.trace {
                    "Send to: $mqAddress topic: ${message.topic} uuid: ${message.uniqueMessageId}"
                }
                sendMessage(mqAddress, artemisMessage)
                retryId?.let {
                    database.transaction {
                        messagesToRedeliver.computeIfAbsent(it, { Pair(message, target) })
                    }
                    scheduledMessageRedeliveries[it] = messagingExecutor.schedule({
                        sendWithRetry(0, mqAddress, artemisMessage, it)
                    }, messageRedeliveryDelaySeconds, TimeUnit.SECONDS)

                }
            }
        }
    }

    override fun send(addressedMessages: List<MessagingService.AddressedMessage>) {
        for ((message, target, retryId, sequenceKey) in addressedMessages) {
            send(message, target, retryId, sequenceKey)
        }
    }

    private fun sendWithRetry(retryCount: Int, address: String, message: ClientMessage, retryId: Long) {
        fun ClientMessage.randomiseDuplicateId() {
            putStringProperty(HDR_DUPLICATE_DETECTION_ID, SimpleString(UUID.randomUUID().toString()))
        }

        log.trace { "Attempting to retry #$retryCount message delivery for $retryId" }
        if (retryCount >= messageMaxRetryCount) {
            log.warn("Reached the maximum number of retries ($messageMaxRetryCount) for message $message redelivery to $address")
            scheduledMessageRedeliveries.remove(retryId)
            return
        }

        message.randomiseDuplicateId()

        state.locked {
            log.trace { "Retry #$retryCount sending message $message to $address for $retryId" }
            sendMessage(address, message)
        }

        scheduledMessageRedeliveries[retryId] = messagingExecutor.schedule({
            sendWithRetry(retryCount + 1, address, message, retryId)
        }, messageRedeliveryDelaySeconds, TimeUnit.SECONDS)
    }

    override fun cancelRedelivery(retryId: Long) {
        database.transaction {
            messagesToRedeliver.remove(retryId)
        }
        scheduledMessageRedeliveries[retryId]?.let {
            log.trace { "Cancelling message redelivery for retry id $retryId" }
            if (!it.isDone) it.cancel(true)
            scheduledMessageRedeliveries.remove(retryId)
        }
    }

    private fun Pair<ClientMessage, ReceivedMessage?>.deliver() = deliver(second!!)
    private fun Pair<ClientMessage, ReceivedMessage?>.acknowledge() = first.acknowledge()

    private fun getMQAddress(target: MessageRecipients): String {
        return if (target == myAddress) {
            // If we are sending to ourselves then route the message directly to our P2P queue.
            RemoteInboxAddress(myIdentity).queueName
        } else {
            // Otherwise we send the message to an internal queue for the target residing on our broker. It's then the
            // broker's job to route the message to the target's P2P queue.
            val internalTargetQueue = (target as? ArtemisAddress)?.queueName ?: throw IllegalArgumentException("Not an Artemis address")
            state.locked {
                createQueueIfAbsent(internalTargetQueue, producerSession!!)
            }
            internalTargetQueue
        }
    }

    /** Attempts to create a durable queue on the broker which is bound to an address of the same name. */
    private fun createQueueIfAbsent(queueName: String, session: ClientSession) {
        if (!knownQueues.contains(queueName)) {
            val queueQuery = session.queueQuery(SimpleString(queueName))
            if (!queueQuery.isExists) {
                log.info("Create fresh queue $queueName bound on same address")
                session.createQueue(queueName, RoutingType.ANYCAST, queueName, true)
                if (queueName.startsWith(PEERS_PREFIX)) {
                    val keyHash = queueName.substring(PEERS_PREFIX.length)
                    val peers = networkMap.getNodesByOwningKeyIndex(keyHash)
                    for (node in peers) {
                        val bridge = BridgeEntry(queueName, node.addresses, node.legalIdentities.map { it.name })
                        val createBridgeMessage = BridgeControl.Create(myIdentity.toStringShort(), bridge)
                        sendBridgeControl(createBridgeMessage)
                    }
                }
            }
            knownQueues += queueName
        }
    }

    override fun addMessageHandler(topic: String,
                                   callback: (ReceivedMessage, MessageHandlerRegistration) -> Unit): MessageHandlerRegistration {
        require(!topic.isBlank()) { "Topic must not be blank, as the empty topic is a special case." }
        val handler = Handler(topic, callback)
        handlers.add(handler)
        return handler
    }

    override fun removeMessageHandler(registration: MessageHandlerRegistration) {
        handlers.remove(registration)
    }

    override fun createMessage(topic: String, data: ByteArray, deduplicationId: String): Message {
        // TODO: We could write an object that proxies directly to an underlying MQ message here and avoid copying.
        return NodeClientMessage(topic, OpaqueBytes(data), deduplicationId)
    }

    // TODO Rethink PartyInfo idea and merging PeerAddress/ServiceAddress (the only difference is that Service address doesn't hold host and port)
    override fun getAddressOfParty(partyInfo: PartyInfo): MessageRecipients {
        return when (partyInfo) {
            is PartyInfo.SingleNode -> NodeAddress(partyInfo.party.owningKey, partyInfo.addresses.single())
            is PartyInfo.DistributedNode -> ServiceAddress(partyInfo.party.owningKey)
        }
    }
}

private class P2PMessagingConsumer(
        queueNames: Set<String>,
        createSession: () -> ClientSession,
        private val isDrainingModeOn: () -> Boolean,
        private val drainingModeWasChangedEvents: Observable<Pair<Boolean, Boolean>>) : LifecycleSupport {

    private companion object {
        private const val initialSessionMessages = "${P2PMessagingHeaders.Type.KEY}=${P2PMessagingHeaders.Type.SESSION_INIT_VALUE}"
        private const val existingSessionMessages = "${P2PMessagingHeaders.Type.KEY}<>${P2PMessagingHeaders.Type.SESSION_INIT_VALUE}"
    }

    private var startedFlag = false

    val messages: PublishSubject<ClientMessage> = PublishSubject.create<ClientMessage>()

    private var initialConsumer = multiplex(queueNames, createSession, initialSessionMessages)
    private var existingConsumer = multiplex(queueNames, createSession, existingSessionMessages)
    private val subscriptions = mutableSetOf<Subscription>()

    override fun start() {

        synchronized(this) {
            require(!startedFlag)
            drainingModeWasChangedEvents.filter { change -> change.switchedOn() }.doOnNext { pauseInitial() }.subscribe()
            drainingModeWasChangedEvents.filter { change -> change.switchedOff() }.doOnNext { resumeInitial() }.subscribe()
            subscriptions += initialConsumer.messages.doOnNext(messages::onNext).subscribe()
            subscriptions += existingConsumer.messages.doOnNext(messages::onNext).subscribe()
            if (!isDrainingModeOn()) {
                initialConsumer.start()
            }
            existingConsumer.start()
            startedFlag = true
        }
    }

    override fun stop() {

        synchronized(this) {
            if (startedFlag) {
                initialConsumer.stop()
                existingConsumer.stop()
                subscriptions.forEach(Subscription::unsubscribe)
                subscriptions.clear()
                startedFlag = false
            }
            messages.onCompleted()
        }
    }

    override val started: Boolean
        get() = startedFlag


    private fun pauseInitial() {

        if (initialConsumer.started && initialConsumer.connected) {
            initialConsumer.disconnect()
        }
    }

    private fun resumeInitial() {

        if(!initialConsumer.started) {
            initialConsumer.start()
        }
        if (!initialConsumer.connected) {
            initialConsumer.connect()
        }
    }

    private fun Pair<Boolean, Boolean>.switchedOff() = first && !second

    private fun Pair<Boolean, Boolean>.switchedOn() = !first && second
}<|MERGE_RESOLUTION|>--- conflicted
+++ resolved
@@ -507,7 +507,6 @@
         }
     }
 
-<<<<<<< HEAD
     override fun close() = stop()
 
     override fun send(message: Message, target: MessageRecipients, retryId: Long?, sequenceKey: Any, acknowledgementHandler: (() -> Unit)?, additionalHeaders: Map<String, String>) {
@@ -515,9 +514,6 @@
     }
 
     private fun sendInternal(message: Message, target: MessageRecipients, retryId: Long?, acknowledgementHandler: (() -> Unit)?, additionalHeaders: Map<String, String> = emptyMap()) {
-=======
-    override fun send(message: Message, target: MessageRecipients, retryId: Long?, sequenceKey: Any) {
->>>>>>> a9109e08
         // We have to perform sending on a different thread pool, since using the same pool for messaging and
         // fibers leads to Netty buffer memory leaks, caused by both Netty and Quasar fiddling with thread-locals.
         messagingExecutor.fetchFrom {
